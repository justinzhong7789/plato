--- conflicted
+++ resolved
@@ -144,27 +144,6 @@
 
         return updated_weights
 
-<<<<<<< HEAD
-    async def wrap_up_processing_reports(self):
-        """Wrap up processing the reports with any additional work."""
-        if Config().results:
-            new_row = []
-            for item in self.recorded_items:
-                item_value = {
-                    'round': self.current_round,
-                    'accuracy': self.accuracy * 100,
-                    'training_time': time.time() - self.round_start_time
-                }[item]
-                new_row.append(item_value)
-
-            result_dir = './results/' + Config(
-            ).training.dataset + '/' + Config().training.model + '/'
-            result_csv_file = result_dir + 'result.csv'
-
-            csv_processor.write_csv(result_csv_file, new_row)
-
-=======
->>>>>>> 5a332d48
     async def process_reports(self):
         """Process the client reports by aggregating their weights."""
         updated_weights = self.aggregate_weights(self.reports)
@@ -189,9 +168,10 @@
     async def wrap_up_processing_reports(self):
         """Wrap up processing the reports with any additional work."""
         if Config().results:
-            new_row = [self.current_round]
+            new_row = []
             for item in self.recorded_items:
                 item_value = {
+                    'round': self.current_round,
                     'accuracy': self.accuracy * 100,
                     'training_time': time.time() - self.round_start_time
                 }[item]
