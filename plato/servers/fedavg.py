"""
A simple federated learning server using federated averaging.
"""

import asyncio
import logging
import os
import random

from plato.algorithms import registry as algorithms_registry
from plato.config import Config
from plato.datasources import registry as datasources_registry
from plato.processors import registry as processor_registry
from plato.servers import base
from plato.trainers import registry as trainers_registry
from plato.utils import csv_processor


class Server(base.Server):
    """Federated learning server using federated averaging."""
    def __init__(self, model=None, algorithm=None, trainer=None):
        super().__init__()

        self.custom_model = model
        self.model = None

        self.custom_algorithm = algorithm
        self.algorithm = None

        self.custom_trainer = trainer
        self.trainer = None

        self.datasource = None
        self.testset = None
        self.testset_sampler = None
        self.total_samples = 0

        self.total_clients = Config().clients.total_clients
        self.clients_per_round = Config().clients.per_round

        logging.info(
            "[Server #%d] Started training on %d clients with %d per round.",
            os.getpid(), self.total_clients, self.clients_per_round)

        recorded_items = Config().params['result_types']
        self.recorded_items = [x.strip() for x in recorded_items.split(',')]

    def configure(self):
        """
        Booting the federated learning server by setting up the data, model, and
        creating the clients.
        """
        logging.info("[Server #%d] Configuring the server...", os.getpid())
        super().configure()

        total_rounds = Config().trainer.rounds
        target_accuracy = None
        target_perplexity = None

        if hasattr(Config().trainer, 'target_accuracy'):
            target_accuracy = Config().trainer.target_accuracy
        elif hasattr(Config().trainer, 'target_perplexity'):
            target_perplexity = Config().trainer.target_perplexity

        if target_accuracy:
            logging.info("Training: %s rounds or accuracy above %.1f%%\n",
                         total_rounds, 100 * target_accuracy)
        elif target_perplexity:
            logging.info("Training: %s rounds or perplexity below %.1f\n",
                         total_rounds, target_perplexity)
        else:
            logging.info("Training: %s rounds\n", total_rounds)

        self.load_trainer()

        # Prepares this server for processors that processes outbound and inbound
        # data payloads
        self.outbound_processor, self.inbound_processor = processor_registry.get(
            "Server", server_id=os.getpid(), trainer=self.trainer)

        if not (hasattr(Config().server, 'do_test')
                and not Config().server.do_test):
            self.datasource = datasources_registry.get(client_id=0)
            self.testset = self.datasource.get_test_set()

            if hasattr(Config().data, 'testset_size'):
                # Set the sampler for testset
                import torch

                if hasattr(Config().server, "random_seed"):
                    random_seed = Config().server.random_seed
                else:
                    random_seed = 1

                gen = torch.Generator()
                gen.manual_seed(random_seed)

                all_inclusive = range(len(self.datasource.get_test_set()))
                test_samples = random.sample(all_inclusive,
                                             Config().data.testset_size)
                self.testset_sampler = torch.utils.data.SubsetRandomSampler(
                    test_samples, generator=gen)

        # Initialize the csv file which will record results
        result_csv_file = f"{Config().params['result_path']}/{os.getpid()}.csv"
        csv_processor.initialize_csv(result_csv_file, self.recorded_items,
                                     Config().params['result_path'])

        # Initialize the test accuracy csv file if clients compute locally
        if hasattr(Config().clients, 'do_test') and Config().clients.do_test:
            accuracy_csv_file = f"{Config().params['result_path']}/{os.getpid()}_accuracy.csv"
            accuracy_headers = ["round", "client_id", "accuracy"]
            csv_processor.initialize_csv(accuracy_csv_file, accuracy_headers,
                                         Config().params['result_path'])

    def load_trainer(self):
        """Setting up the global model to be trained via federated learning."""
        if self.model is None and self.custom_model is not None:
            self.model = self.custom_model

        if self.trainer is None and self.custom_trainer is None:
            self.trainer = trainers_registry.get(model=self.model)
        elif self.trainer is None and self.custom_trainer is not None:
            self.trainer = self.custom_trainer(model=self.model)
            self.custom_trainer = None

        if self.algorithm is None and self.custom_algorithm is None:
<<<<<<< HEAD
            self.algorithm = algorithms_registry.get(self.trainer)
        elif self.algorithm is None and self.custom_algorithm is not None:
            self.algorithm = self.custom_algorithm(self.trainer)
=======
            self.algorithm = algorithms_registry.get(trainer=self.trainer)
        elif self.algorithm is None and self.custom_algorithm is not None:
            self.algorithm = self.custom_algorithm(trainer=self.trainer)
            self.custom_algorithm = None
>>>>>>> 7b743c02

    async def select_clients(self, for_next_batch=False):
        await super().select_clients(for_next_batch=for_next_batch)

    def extract_client_updates(self, updates):
        """Extract the model weight updates from client updates."""
        weights_received = [payload for (__, __, payload, __) in updates]
        return self.algorithm.compute_weight_updates(weights_received)

    async def aggregate_weights(self, updates):
        """Aggregate the reported weight updates from the selected clients."""
        update = await self.federated_averaging(updates)
        updated_weights = self.algorithm.update_weights(update)
        self.algorithm.load_weights(updated_weights)

    async def federated_averaging(self, updates):
        """Aggregate weight updates from the clients using federated averaging."""
        weights_received = self.extract_client_updates(updates)

        # Extract the total number of samples
        self.total_samples = sum(
            [report.num_samples for (__, report, __, __) in updates])

        # Perform weighted averaging
        avg_update = {
            name: self.trainer.zeros(weights.shape)
            for name, weights in weights_received[0].items()
        }

        for i, update in enumerate(weights_received):
            __, report, __, __ = updates[i]
            num_samples = report.num_samples

            for name, delta in update.items():
                # Use weighted average by the number of samples
                avg_update[name] += delta * (num_samples / self.total_samples)

            # Yield to other tasks in the server
            await asyncio.sleep(0)

        return avg_update

    async def process_reports(self):
        """Process the client reports by aggregating their weights."""
        await self.aggregate_weights(self.updates)

        # Testing the global model accuracy
        if hasattr(Config().server, 'do_test') and not Config().server.do_test:
            # Compute the average accuracy from client reports
            self.accuracy = self.accuracy_averaging(self.updates)
            logging.info('[%s] Average client accuracy: %.2f%%.', self,
                         100 * self.accuracy)
        else:
            # Testing the updated model directly at the server
            self.accuracy = await self.trainer.server_test(
                self.testset, self.testset_sampler)

        if hasattr(Config().trainer, 'target_perplexity'):
            logging.info('[%s] Global model perplexity: %.2f\n', self,
                         self.accuracy)
        else:
            logging.info('[%s] Global model accuracy: %.2f%%\n', self,
                         100 * self.accuracy)

        await self.wrap_up_processing_reports()

    async def wrap_up_processing_reports(self):
        """ Wrap up processing the reports with any additional work. """
        # Record results into a .csv file
        new_row = []
        for item in self.recorded_items:
            item_value = self.get_record_items_values()[item]
            new_row.append(item_value)

        result_csv_file = f"{Config().params['result_path']}/{os.getpid()}.csv"
        csv_processor.write_csv(result_csv_file, new_row)

        if hasattr(Config().clients, 'do_test') and Config().clients.do_test:
            # Updates the log for client test accuracies
            accuracy_csv_file = f"{Config().params['result_path']}/{os.getpid()}_accuracy.csv"

            for (client_id, report, __, __) in self.updates:
                accuracy_row = [self.current_round, client_id, report.accuracy]
                csv_processor.write_csv(accuracy_csv_file, accuracy_row)

    def get_record_items_values(self):
        """Get values will be recorded in result csv file."""
        return {
            'round':
            self.current_round,
            'accuracy':
            self.accuracy,
            'elapsed_time':
            self.wall_time - self.initial_wall_time,
            'comm_time':
            max([report.comm_time for (__, report, __, __) in self.updates]),
            'round_time':
            max([
                report.training_time + report.comm_time
                for (__, report, __, __) in self.updates
            ]),
        }

    @staticmethod
    def accuracy_averaging(updates):
        """Compute the average accuracy across clients."""
        # Get total number of samples
        total_samples = sum(
            [report.num_samples for (__, report, __, __) in updates])

        # Perform weighted averaging
        accuracy = 0
        for (__, report, __, __) in updates:
            accuracy += report.accuracy * (report.num_samples / total_samples)

        return accuracy

    def customize_server_payload(self, payload):
        """ Customize the server payload before sending to the client. """
        return payload<|MERGE_RESOLUTION|>--- conflicted
+++ resolved
@@ -18,6 +18,7 @@
 
 class Server(base.Server):
     """Federated learning server using federated averaging."""
+
     def __init__(self, model=None, algorithm=None, trainer=None):
         super().__init__()
 
@@ -125,16 +126,10 @@
             self.custom_trainer = None
 
         if self.algorithm is None and self.custom_algorithm is None:
-<<<<<<< HEAD
-            self.algorithm = algorithms_registry.get(self.trainer)
-        elif self.algorithm is None and self.custom_algorithm is not None:
-            self.algorithm = self.custom_algorithm(self.trainer)
-=======
             self.algorithm = algorithms_registry.get(trainer=self.trainer)
         elif self.algorithm is None and self.custom_algorithm is not None:
             self.algorithm = self.custom_algorithm(trainer=self.trainer)
             self.custom_algorithm = None
->>>>>>> 7b743c02
 
     async def select_clients(self, for_next_batch=False):
         await super().select_clients(for_next_batch=for_next_batch)
