--- conflicted
+++ resolved
@@ -95,11 +95,7 @@
             self.last_round[client_id - 1] = self.current_round
 
         # Calculating updated client utilities on explored clients
-<<<<<<< HEAD
-        for (client_id,__,__,__) in updates:
-=======
         for (client_id, __, __, __) in updates:
->>>>>>> 54a5560c
             self.client_utilities[client_id] = self.calc_client_util(client_id)
 
         # Adjusts pacer
