--- conflicted
+++ resolved
@@ -27,7 +27,6 @@
 class RLClient(simple.Client):
     
     def __init__(self, trainer = None, model = None, algorithm = None):
-<<<<<<< HEAD
         print("are we even ever in this consturctor line 30 of td_client")
         super().__init__(model=model, algorithm=algorithm, trainer=trainer)
         logging.info("A custom client has been initialized!")
@@ -38,100 +37,6 @@
         report, weights = await super().train()
         print("line 37 in td3 client is exectued")
         return Report(report.num_samples, report.accuracy, report.training_time, report.comm_time, report.update_response), weights
-=======
-        super().__init__(model=model, algorithm=algorithm)
-        self.RL_Online_trainer = trainer
-        self.env = globals.env
-        self.evaluations = []
-        
-        if not os.path.exists(results_dir):
-            os.makedirs(results_dir)
-        if Config().algorithm.save_models and not os.path.exists(models_dir):
-            os.makedirs(models_dir)
-        self.timesteps_since_eval = 0
-        self.episode_num = 0
-        self.episode_reward = 0
-        self.total_timesteps = 0
-        self.done = True
-
-    async def train(self):
-        episode_timesteps = 0 #fixing error about using before assignment
-        obs = 0 #fixing error about using before assignment
-        round_episode_steps = 0
-        if self.total_timesteps > Config().algorithm.max_steps:
-            # TODO: when max number of steps is hit, we should stop training and terminate the process. How?
-            print("Done training")
-            return
-        while round_episode_steps < globals.max_episode_steps:
-
-            #If episode is done
-            if self.done:
-                #if not at beginning
-                if self.total_timesteps != 0:
-                    logging.info("Total Timesteps: {} Episode Num: {} Reward: {}".format(self.total_timesteps, self.episode_num, self.episode_reward))
-                    #train here call td3_trainer
-                    self.RL_Online_trainer.train_loop(config=None, trainset=None,sampler=None, cut_layer=None)
-
-                #evaluate episode and save policy
-                if self.timesteps_since_eval >= Config().algorithm.eval_freq * globals.max_episode_steps:
-                    self.timesteps_since_eval %= (Config().algorithm.eval_freq * globals.max_episode_steps)
-                    self.evaluations.append(evaluate_policy(self.RL_Online_trainer, self.env))
-                    np.save("./results/%s" % (file_name), self.evaluations)
-                
-                #When the training step is done, we reset the state of the env
-                obs = self.env.reset()
-
-                #Set done to false
-                self.done = False
-
-                # Set rewards and episode timesteps to zero
-                self.episode_reward = 0
-                episode_timesteps = 0
-                self.episode_num += 1
-                
-            #Before the number of specified timesteps from config file we sample random actions
-            if self.total_timesteps < Config().algorithm.start_steps:
-                action = self.env.action_space.sample()
-            else: #after we pass the threshold we switch model
-                action = self.RL_Online_trainer.select_action(np.array(obs))
-
-                #if not 0 we add noise
-                if Config().algorithm.expl_noise != 0:
-                    expl_noise = Config().algorithm.expl_noise
-                    action = (action+np.random.normal(0, expl_noise, size = self.env.action_space.shape[0])).clip(
-                        self.env.action_space.low, self.env.action_space.high
-                    )
-
-            #performs action in environment, then reaches next state and receives the reward
-            new_obs, reward, self.done, _ = self.env.step(action)
-
-            #is episode done?
-            done_bool = 0 if episode_timesteps + 1 == self.env._max_episode_steps else float(self.done)
-            
-            #update total reward
-            self.episode_reward += reward
-            
-            #add to replay buffer in this order due to push method in replay buffer
-            new = (obs, action, reward, new_obs, done_bool)
-            self.RL_Online_trainer.add(new)
-
-            #Update state, episode time_step, total timesteps, and timesteps since last eval
-            obs = new_obs
-            episode_timesteps += 1
-            self.total_timesteps += 1
-            round_episode_steps += 1
-            self.timesteps_since_eval += 1
-        
-        #Add the last policy evaluation to our list of evaluations and save evaluations
-        self.evaluations.append(evaluate_policy(self.RL_Online_trainer, self.env))
-        np.save("./results/%s" % (file_name), self.evaluations)
-        
-        #returns report and weights
-        report, weights = await super().train()
-        return Report(report.num_samples, report.accuracy,
-                      report.training_time, report.comm_time,
-                      report.update_response), weights
->>>>>>> c9241102
 
 
 #implement load model stuff!
